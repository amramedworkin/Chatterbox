--- conflicted
+++ resolved
@@ -1,686 +1,684 @@
-// Import necessary libraries.
-// If you haven't installed them, run:
-// npm install googleapis fs readline dotenv @types/node
-import { google, Auth } from 'googleapis';
-import { promises as fs } from 'fs'; // For promise-based file operations (e.g., readFile, access, mkdir, unlink)
-import * as fsSync from 'fs'; // For synchronous file operations (e.g., readFileSync)
-import path from 'path';
-import readline from 'readline';
-// const crypto = require('crypto'); // Removed as it's not used for GUID generation here
-
-// Load configuration from loadConfig.js.
-// Since sendTestGmail.js is in 'test/' and loadConfig.js is in 'src/',
-// we need to go up one level (..) to the project root, then down into 'src/'.
-import config from '../src/loadConfig'; // Assuming loadConfig.js is now loadConfig.ts and exports default
-
-// --- Global Variables (Managed by main function and persistence) ---
-// Default sender email address from config. Overridden by persistence/param.
-let gmailUser: string = config.sendTest.defaultSender;
-// Default recipient email address from config. Overridden by persistence/param.
-let currentRecipientEmail: string = config.sendTest.defaultRecipient;
-// Persistent counter for emails sent.
-let sendCount: number = 0;
-
-// --- OAuth 2.0 Client Setup ---
-let oAuth2Client: Auth.OAuth2Client;
-
-/**
- * Reads credentials from a file, then authorizes the client.
- */
-async function authorize(): Promise<Auth.OAuth2Client> {
-    try {
-        // Use config.google.credentialsPath (e.g., "./credentials.json" from project root)
-        const credentialsContent = await fs.readFile(config.google.credentialsPath, 'utf8');
-        // Destructure only client_secret and client_id, as redirect_uris is not used directly here
-        const { client_secret, client_id /*, redirect_uris */ } =
-            JSON.parse(credentialsContent).installed;
-
-        oAuth2Client = new google.auth.OAuth2(
-            client_id,
-            client_secret,
-            config.google.redirectUri // Use redirectUri from config
-        );
-
-        // Check if we have previously stored tokens
-        // Use config.sendTest.tokenPath (e.g., "./data/sendtest_token.json" from project root)
-        if (await fileExists(config.sendTest.tokenPath)) {
-            // Check if token file exists
-            const token = await fs.readFile(config.sendTest.tokenPath, 'utf8'); // Read token file
-            oAuth2Client.setCredentials(JSON.parse(token));
-            console.log(`Using existing tokens for sender: ${gmailUser}.`);
-        } else {
-            // If no tokens, get new ones (first-time authorization)
-            await getNewToken(oAuth2Client);
-        }
-        return oAuth2Client;
-    } catch (err: unknown) {
-        const error = err as NodeJS.ErrnoException & { path?: string };
-        console.error('Error loading client secret file or authorizing:', error);
-        // Specific error message for missing credentials.json
-        if (error.code === 'ENOENT' && error.path === config.google.credentialsPath) {
-            console.error(
-                `CRITICAL ERROR: 'credentials.json' not found at the expected path: ${config.google.credentialsPath}`
-            );
-            console.error(
-                'Please ensure you have downloaded it from Google Cloud Console and placed it in the project root.'
-            );
-        }
-        throw err;
-    }
-}
-
-/**
- * Get and store new token after prompting for user authorization.
- * @param {google.auth.OAuth2} oAuth2Client The OAuth2 client to get token for.
- */
-async function getNewToken(oAuth2Client: Auth.OAuth2Client): Promise<Auth.OAuth2Client> {
-    const authUrl = oAuth2Client.generateAuthUrl({
-        access_type: 'offline', // Request a refresh token
-        scope: config.sendTest.scopes, // Use sendTest specific scopes from config
-    });
-    console.log(`Authorize this app for sender "${gmailUser}" by visiting this URL:`);
-    console.log(authUrl);
-
-    const rl = readline.createInterface({
-        input: process.stdin,
-        output: process.stdout,
-    });
-
-    return new Promise((resolve, reject) => {
-        rl.question('Enter the code from that page here: ', async (code: string) => {
-            rl.close();
-            try {
-                const { tokens } = await oAuth2Client.getToken(code);
-                oAuth2Client.setCredentials(tokens);
-                // Store the tokens for future use
-                // Ensure parent directory exists before writing token file
-                await fs.mkdir(path.dirname(config.sendTest.tokenPath), { recursive: true });
-                await fs.writeFile(config.sendTest.tokenPath, JSON.stringify(tokens)); // Uses the resolved path from config
-                console.log(`Tokens stored to ${config.sendTest.tokenPath}`);
-                resolve(oAuth2Client);
-            } catch (err) {
-                console.error('Error retrieving access token', err);
-                reject(err);
-            }
-        });
-    });
-}
-
-/**
- * Checks if a file exists asynchronously.
- * @param {string} filePath The path to the file.
- * @returns {Promise<boolean>} True if file exists, false otherwise.
- */
-async function fileExists(filePath: string): Promise<boolean> {
-    try {
-        await fs.access(filePath);
-        return true;
-    } catch {
-        return false;
-    }
-}
-
-/**
- * Reads the last sent email number from a file.
- * @returns {Promise<number>} The last sent email number, or 0 if not found.
- */
-async function readLastSentEmailNumber(): Promise<number> {
-    try {
-        if (await fileExists(config.sendTest.lastSentEmailNumberPath)) {
-            // Check if file exists
-            return parseInt(await fs.readFile(config.sendTest.lastSentEmailNumberPath, 'utf8'), 10); // Read file
-        }
-    } catch (err) {
-        console.error(
-            `Error reading last sent email number file (${config.sendTest.lastSentEmailNumberPath}):`,
-            err
-        );
-    }
-    return 0; // Default to 0 if file doesn't exist or error
-}
-
-/**
- * Writes the last sent email number to a file.
- * @param {number} number The number to write.
- */
-async function writeLastSentEmailNumber(number: number): Promise<void> {
-    try {
-        // Ensure parent directory exists before writing
-        await fs.mkdir(path.dirname(config.sendTest.lastSentEmailNumberPath), { recursive: true });
-        await fs.writeFile(config.sendTest.lastSentEmailNumberPath, number.toString(), 'utf8');
-        console.log(
-            `Updated last sent email number to: ${number} in ${config.sendTest.lastSentEmailNumberPath}`
-        );
-    } catch (err) {
-        console.error(
-            `Error writing last sent email number file (${config.sendTest.lastSentEmailNumberPath}):`,
-            err
-        );
-    }
-}
-
-/**
- * Reads the persistently stored sender email address.
- * @returns {Promise<string|null>} The sender email, or null if not found.
- */
-async function readSenderEmail(): Promise<string | null> {
-    try {
-        if (await fileExists(config.sendTest.senderEmailPath)) {
-            // Check if file exists
-            return (await fs.readFile(config.sendTest.senderEmailPath, 'utf8')).trim(); // Read file
-        }
-    } catch (err) {
-        console.error(`Error reading sender email file (${config.sendTest.senderEmailPath}):`, err);
-    }
-    return null;
-}
-
-/**
- * Writes the sender email address to a file.
- * @param {string} email The email address to write.
- */
-async function writeSenderEmail(email: string): Promise<void> {
-    try {
-        // Ensure parent directory exists before writing
-        await fs.mkdir(path.dirname(config.sendTest.senderEmailPath), { recursive: true });
-        await fs.writeFile(config.sendTest.senderEmailPath, email, 'utf8');
-        console.log(`Sender email persisted to: ${config.sendTest.senderEmailPath}`);
-    } catch (err) {
-        console.error(`Error writing sender email file (${config.sendTest.senderEmailPath}):`, err);
-    }
-}
-
-/**
- * Reads the persistently stored recipient email address.
- * @returns {Promise<string|null>} The recipient email, or null if not found.
- */
-async function readRecipientEmail(): Promise<string | null> {
-    try {
-        if (await fileExists(config.sendTest.recipientEmailPath)) {
-            // Check if file exists
-            return (await fs.readFile(config.sendTest.recipientEmailPath, 'utf8')).trim(); // Read file
-        }
-    } catch (err) {
-        console.error(
-            `Error reading recipient email file (${config.sendTest.recipientEmailPath}):`,
-            err
-        );
-    }
-    return null;
-}
-
-/**
- * Writes the recipient email address to a file.
- * @param {string} email The email address to write.
- */
-async function writeRecipientEmail(email: string): Promise<void> {
-    try {
-        // Ensure parent directory exists before writing
-        await fs.mkdir(path.dirname(config.sendTest.recipientEmailPath), { recursive: true });
-        await fs.writeFile(config.sendTest.recipientEmailPath, email, 'utf8');
-        console.log(`Recipient email persisted to: ${config.sendTest.recipientEmailPath}`);
-    } catch (err) {
-        console.error(
-            `Error writing recipient email file (${config.sendTest.recipientEmailPath}):`,
-            err
-        );
-    }
-}
-
-/**
- * Reads the persistent send count.
- * @returns {Promise<number>} The persistent send count, or 0 if not found.
- */
-async function readSendCount(): Promise<number> {
-    try {
-        if (await fileExists(config.sendTest.sendCountPath)) {
-            // Check if file exists
-            return parseInt(await fs.readFile(config.sendTest.sendCountPath, 'utf8'), 10); // Read file
-        }
-    } catch (err) {
-        console.error(`Error reading send count file (${config.sendTest.sendCountPath}):`, err);
-    }
-    return 0; // Default to 0 if file doesn't exist or error
-}
-
-/**
- * Writes the persistent send count to a file.
- * @param {number} count The count to write.
- */
-async function writeSendCount(count: number): Promise<void> {
-    try {
-        // Ensure parent directory exists before writing
-        await fs.mkdir(path.dirname(config.sendTest.sendCountPath), { recursive: true });
-        await fs.writeFile(config.sendTest.sendCountPath, count.toString(), 'utf8');
-        console.log(`Send count persisted to: ${config.sendTest.sendCountPath}`);
-    } catch (err) {
-        console.error(`Error writing send count file (${config.sendTest.sendCountPath}):`, err);
-    }
-}
-
-/**
- * Sends a test email using the Gmail API.
- * @param {google.auth.OAuth2} auth An authorized OAuth2 client.
- * @param {string|null} conversationId The GUID to include in the subject, or null.
- * @param {number} attachCount The number of attachments to include.
- * @param {string} recipientEmail The email address to send the email to.
- */
-async function sendTestEmail(
-    auth: Auth.OAuth2Client,
-    conversationId: string | null,
-    attachCount: number,
-    recipientEmail: string
-): Promise<void> {
-    const gmail = google.gmail({ version: 'v1', auth });
-
-    let sequentialEmailNumber = await readLastSentEmailNumber();
-    sequentialEmailNumber++; // Increment for the new email
-    await writeLastSentEmailNumber(sequentialEmailNumber); // Persist the new number
-
-    const formattedSequentialNumber = sequentialEmailNumber.toString().padStart(4, '0');
-
-    // Construct subject line
-    let subject = `chatterbox`;
-    if (conversationId) {
-        subject += `:${conversationId}`;
-    }
-    subject += ` test title ${formattedSequentialNumber}`;
-
-    // Body text with requested details
-    let bodyText = `Body text ${formattedSequentialNumber}\r\n\r\n`;
-    bodyText += `Conversation ID: ${conversationId || 'null'}\r\n`;
-    bodyText += `Attachment count: ${attachCount}\r\n`; // Initial requested attach count
-
-    const actualAttachments: string[] = []; // To store names of successfully attached files for email body list
-
-    if (attachCount > 0) {
-        // Use config.app.testAttachmentsFolder (e.g., "./test/attachments" from project root)
-        try {
-            // Note: config.app.testAttachmentsFolder is the correct path from loadConfig.js
-            await fs.mkdir(config.sendTest.testAttachmentsFolder, { recursive: true }); // Ensure attachment folder exists
-        } catch (err) {
-            console.error(
-                `Error creating attachment folder: ${config.sendTest.testAttachmentsFolder}`,
-                err
-            );
-            attachCount = 0; // Set to 0 to skip attachment processing if folder fails
-        }
-
-        for (let i = 1; i <= attachCount; i++) {
-            const attachmentFilename = `attachment_${i}.txt`;
-            // Path to attachment file (relative to project root)
-            const attachmentFilePath = path.join(
-                config.sendTest.testAttachmentsFolder, // Use config.sendTest.testAttachmentsFolder
-                attachmentFilename
-            );
-            try {
-                // Check if file exists before trying to read it
-                if (await fileExists(attachmentFilePath)) {
-                    actualAttachments.push(attachmentFilename);
-                    // console.log(`Found attachment: ${attachmentFilename}`); // Removed for cleaner output
-                } else {
-                    console.warn(
-                        `Warning: Attachment file "${attachmentFilename}" not found at "${attachmentFilePath}". Skipping.`
-                    );
-                }
-            } catch (err: unknown) {
-                const error = err as Error;
-                console.warn(
-                    `Warning: Error checking attachment file "${attachmentFilename}":`,
-                    error.message
-                );
-            }
-        }
-    }
-
-    bodyText += `Attachments: ${actualAttachments.length > 0 ? actualAttachments.join(', ') : '<none>'}\r\n`;
-
-    const emailHeaders: string[] = [
-        `To: ${recipientEmail}`, // Use the passed recipient email
-        `From: ${gmailUser}`, // Use the global sender email
-        `Subject: ${subject}`,
-        `Reply-To: ${gmailUser}`,
-        'MIME-Version: 1.0',
-    ];
-
-    const rawEmailContent: string[] = [];
-    const boundary = `----=_Part_${Date.now()}_${Math.random().toString(36).substring(2, 15)}`;
-
-    if (actualAttachments.length > 0) {
-        emailHeaders.push(`Content-Type: multipart/mixed; boundary="${boundary}"`);
-        rawEmailContent.push(...emailHeaders);
-        rawEmailContent.push(''); // Empty line after headers for multipart
-
-        // Add the plain text body part
-        rawEmailContent.push(`--${boundary}`);
-        rawEmailContent.push('Content-Type: text/plain; charset="UTF-8"');
-        rawEmailContent.push('Content-Transfer-Encoding: base64');
-        rawEmailContent.push('');
-        rawEmailContent.push(Buffer.from(bodyText).toString('base64'));
-        rawEmailContent.push('');
-
-        // Add each attachment part
-        for (const filename of actualAttachments) {
-            // Path to attachment file (relative to project root)
-            const attachmentFilePath = path.join(config.sendTest.testAttachmentsFolder, filename); // Use config.sendTest.testAttachmentsFolder
-            try {
-                // Read file synchronously here for simpler assembly of raw email.
-                // For very large attachments, consider streaming or a more complex buffer management.
-                const attachmentData = fsSync.readFileSync(attachmentFilePath); // Use synchronous read here for simpler assembly
-                const attachmentBase64 = attachmentData.toString('base64');
-
-                rawEmailContent.push(`--${boundary}`);
-                rawEmailContent.push(`Content-Type: application/octet-stream; name="${filename}"`);
-                rawEmailContent.push(`Content-Disposition: attachment; filename="${filename}"`);
-                rawEmailContent.push('Content-Transfer-Encoding: base64');
-                rawEmailContent.push('');
-                rawEmailContent.push(attachmentBase64);
-                rawEmailContent.push('');
-                console.log(`Attached file: ${filename}`);
-            } catch (err: unknown) {
-                const error = err as Error;
-                console.error(`Error reading or attaching file "${filename}":`, error.message);
-            }
-        }
-        rawEmailContent.push(`--${boundary}--`); // Closing boundary
-    } else {
-        // No attachments, just a simple plain text email
-        emailHeaders.push('Content-Type: text/plain; charset="UTF-8"');
-        emailHeaders.push('Content-Transfer-Encoding: base64');
-        rawEmailContent.push(...emailHeaders);
-        rawEmailContent.push(''); // Empty line after headers
-        rawEmailContent.push(Buffer.from(bodyText).toString('base64'));
-    }
-
-    const rawEmail = rawEmailContent.join('\n');
-    const encodedMessage = Buffer.from(rawEmail)
-        .toString('base64')
-        .replace(/\+/g, '-')
-        .replace(/\//g, '_')
-        .replace(/=+$/, '');
-
-    try {
-        const response = await gmail.users.messages.send({
-            userId: gmailUser, // Use the global sender email (gmailUser)
-            requestBody: {
-                raw: encodedMessage,
-            },
-        });
-        console.log(`Test email sent successfully! Message ID: ${response.data.id}`);
-        console.log(`Subject: "${subject}"`);
-        console.log(`Body (summary): "${bodyText.split('\r\n')[0]}..."`); // Show first line of body
-        if (actualAttachments.length > 0) {
-            console.log(`Attached ${actualAttachments.length} files.`);
-        } else {
-            console.log('No attachments sent.');
-        }
-    } catch (sendErr: unknown) {
-        const error = sendErr as NodeJS.ErrnoException & { code?: number };
-        console.error('Error sending test email:', error.message);
-        if (error.code === 401) {
-            console.error(
-                'Authentication failed. Ensure your tokens are valid and have `gmail.send` scope.'
-            );
-            console.error(
-                `Please verify that ${config.sendTest.tokenPath} exists and is valid. You might need to delete it and re-authorize.`
-            );
-        }
-    }
-}
-
-// --- Main execution ---
-async function main(): Promise<void> {
-    // Parse command-line arguments
-    const args: string[] = process.argv.slice(2);
-    const scriptName = path.basename(process.argv[1]);
-
-    // Function to display help message
-    const showHelp = (): void => {
-        console.log(`\nUsage: node ${scriptName} [options]`);
-        console.log('\nOptions:');
-        console.log('    --help, --?             Display this help message and exit.');
-        console.log(
-            '    --clean                 Reset sequential email numbering to 0000 and clear persisted sender/recipient. Deletes related files. Requires re-authorization.'
-        );
-        console.log(
-            '    --listids               List existing conversation IDs and generate sample commands.'
-        );
-        console.log(
-            '    --id <guid>             Specify a conversation ID (GUID) to include in the subject.'
-        );
-        console.log(
-            '    --attach <int>          Number of attachments to include (e.g., 0, 1, 2, 3...).'
-        );
-        console.log(
-            `    --sender <address>      Specify the sender email address. Default: ${config.sendTest.defaultSender}. Changes trigger automatic re-authorization.`
-        );
-        console.log(
-            `    --to <address>          Specify the recipient email address. Default: ${config.sendTest.defaultRecipient}.`
-        );
-        console.log('\nExamples:');
-        console.log(`    node ${scriptName}`);
-        console.log(`    node ${scriptName} --id 123e4567-e89b-12d3-a456-426614174000`);
-        console.log(`    node ${scriptName} --attach 2`);
-        console.log(`    node ${scriptName} --clean`);
-        console.log(`    node ${scriptName} --listids`);
-        console.log(
-            `    node ${scriptName} --sender test@example.com --to destination@example.com --attach 1`
-        );
-        process.exit(0);
-    };
-
-    // Check for help flag first
-    if (args.includes('--help') || args.includes('--?')) {
-        showHelp();
-    }
-
-    // Handle --listids flag (requires access to INTERACTIONS_BASE_FOLDER which is in config)
-    if (args.includes('--listids')) {
-        console.log(`\nListing conversation folders in: ${config.app.interactionsBaseFolder}`);
-        try {
-            const conversationDirs = await fs.readdir(config.app.interactionsBaseFolder, {
-                withFileTypes: true,
-            });
-            let foundFolders = false;
-
-            for (const dirent of conversationDirs) {
-                if (dirent.isDirectory()) {
-                    foundFolders = true;
-                    const listedConversationId = dirent.name; // Declare with a new variable name
-                    const conversationPath = path.join(
-                        config.app.interactionsBaseFolder,
-                        listedConversationId // Use the declared variable
-                    );
-                    let subfolderCount = 0;
-
-                    try {
-                        const subfolders = await fs.readdir(conversationPath, {
-                            withFileTypes: true,
-                        });
-                        subfolderCount = subfolders.filter(
-                            (subDirent) => subDirent.isDirectory() && /^\d{3}$/.test(subDirent.name)
-                        ).length;
-                    } catch (readSubDirErr: unknown) {
-                        // Ignore error if subfolder cannot be read (e.g., permissions)
-                        const error = readSubDirErr as Error;
-                        console.warn(
-                            `    Warning: Could not read subfolders for ${listedConversationId}: ${error.message}`
-                        );
-                    }
-                    console.log(
-                        `conversationId: ${listedConversationId}, sub-folder count=[${subfolderCount}], command= node ${scriptName} --id ${listedConversationId} --attach 0`
-                    );
-                }
-            }
-            if (!foundFolders) {
-                console.log('No conversation folders found.');
-            }
-        } catch (err: unknown) {
-            const error = err as NodeJS.ErrnoException;
-            if (error.code === 'ENOENT') {
-                console.log(
-                    `Interactions folder (${config.app.interactionsBaseFolder}) not found. No conversation folders to list.`
-                );
-            } else {
-                console.error('Error listing conversation folders:', error.message);
-            }
-        }
-        process.exit(0); // Exit after listing
-    }
-
-    // Handle --clean flag
-    if (args.includes('--clean')) {
-        console.log('Detected --clean flag. Deleting persistence files...');
-        try {
-            if (await fileExists(config.sendTest.lastSentEmailNumberPath)) {
-                await fs.unlink(config.sendTest.lastSentEmailNumberPath);
-                console.log(
-                    `Deleted ${config.sendTest.lastSentEmailNumberPath}. Sequential numbering will restart at 0001.`
-                );
-            }
-            if (await fileExists(config.sendTest.tokenPath)) {
-                await fs.unlink(config.sendTest.tokenPath);
-                console.log(
-                    `Deleted ${config.sendTest.tokenPath}. Re-authorization will be required.`
-                );
-            }
-            if (await fileExists(config.sendTest.senderEmailPath)) {
-                await fs.unlink(config.sendTest.senderEmailPath);
-                console.log(
-                    `Deleted ${config.sendTest.senderEmailPath}. Sender will revert to default or --sender value.`
-                );
-            }
-            if (await fileExists(config.sendTest.recipientEmailPath)) {
-                await fs.unlink(config.sendTest.recipientEmailPath);
-                console.log(
-                    `Deleted ${config.sendTest.recipientEmailPath}. Recipient will revert to default or --to value.`
-                );
-            }
-            if (await fileExists(config.sendTest.sendCountPath)) {
-                await fs.unlink(config.sendTest.sendCountPath);
-                console.log(
-                    `Deleted ${config.sendTest.sendCountPath}. Send count will restart at 0.`
-                );
-            }
-        } catch (err) {
-            console.error('Error during clean operation:', err);
-            process.exit(1);
-        }
-        process.exit(0); // Exit after cleaning
-    }
-
-    // Initialize these based on defaults from config, they will be overridden by persistence/params
-    // gmailUser and currentRecipientEmail are already global and initialized from config at top
-
-    // --- Persistence and Parameter Handling for Sender, Recipient, and Send Count ---
-
-    // Read persisted sender email first
-    const persistedSender = await readSenderEmail();
-    if (persistedSender) {
-        gmailUser = persistedSender; // Update global gmailUser
-    }
-
-    // Parse --sender parameter
-    let forceReauthorization = false;
-    const senderFlagIndex = args.indexOf('--sender');
-    if (senderFlagIndex > -1 && args[senderFlagIndex + 1]) {
-        const newSender = args[senderFlagIndex + 1].toLowerCase();
-        if (newSender !== gmailUser) {
-            // Check if new sender is different from current/persisted
-            console.log(
-                `Sender email changed from "${gmailUser}" to "${newSender}". This requires re-authorization.`
-            );
-            gmailUser = newSender; // Update global gmailUser
-            forceReauthorization = true;
-        }
-    }
-    await writeSenderEmail(gmailUser); // Persist the final sender email
-
-    // Read persisted recipient email
-    const persistedRecipient = await readRecipientEmail();
-    if (persistedRecipient) {
-        currentRecipientEmail = persistedRecipient; // Update global currentRecipientEmail
-    }
-
-    // Parse --to parameter
-    const toFlagIndex = args.indexOf('--to');
-    if (toFlagIndex > -1 && args[toFlagIndex + 1]) {
-        currentRecipientEmail = args[toFlagIndex + 1].toLowerCase(); // Update global currentRecipientEmail
-    }
-    await writeRecipientEmail(currentRecipientEmail); // Persist the final recipient email
-
-    // Read persistent send count
-    sendCount = await readSendCount();
-    sendCount++; // Increment for this run
-    await writeSendCount(sendCount); // Persist the new count
-
-    // --- Logging initial parameters and counts ---
-    console.log(`FROM: ${gmailUser}`);
-    console.log(`TO: ${currentRecipientEmail}`);
-    console.log(`Send Count: ${sendCount}`);
-
-    // Declare conversationId and attachCount here, before they are used.
-    let conversationId: string | null = null; // Initialize to null
-    let attachCount: number = 0; // Initialize to 0
-
-    // Parse --id
-    const idFlagIndex = args.indexOf('--id');
-    if (idFlagIndex > -1 && args[idFlagIndex + 1]) {
-        conversationId = args[idFlagIndex + 1];
-        // Basic validation for GUID format (optional but good practice)
-        if (
-            !/^[0-9a-fA-F]{8}-[0-9a-fA-F]{4}-[0-9a-fA-F]{4}-[0-9a-fA-F]{4}-[0-9a-fA-F]{12}$/.test(
-                conversationId
-            )
-        ) {
-            console.warn(
-                `Warning: Provided --id "${conversationId}" does not appear to be a standard GUID format.`
-            );
-        }
-    } else {
-        conversationId = null; // Ensure it's explicitly null if no --id
-    }
-
-    // Parse --attach
-    const attachFlagIndex = args.indexOf('--attach');
-    if (attachFlagIndex > -1 && args[attachFlagIndex + 1]) {
-        const value = parseInt(args[attachFlagIndex + 1], 10);
-        if (!isNaN(value) && value >= 0) {
-            // Allow 0 attachments
-            attachCount = value;
-        } else {
-            console.warn(
-                `Invalid --attach value: ${args[attachFlagIndex + 1]}. No attachments will be included.`
-            );
-        }
-    }
-<<<<<<< HEAD
-=======
-    console.log(`--attach count: ${attachCount}`);
->>>>>>> 5f622374
-
-    // If sender email changed, force re-authorization by deleting token
-    if (forceReauthorization) {
-        console.log(
-            'Deleting sendtest_token.json due to sender email change. Re-authorization required.'
-        );
-        try {
-            if (await fileExists(config.sendTest.tokenPath)) {
-                // Use config path
-                await fs.unlink(config.sendTest.tokenPath);
-            }
-        } catch (err) {
-            console.error('Error deleting token.json:', err);
-        }
-    }
-
-    try {
-        const authClient = await authorize();
-        await sendTestEmail(authClient, conversationId, attachCount, currentRecipientEmail);
-    } catch (err) {
-        console.error('Failed to send test email:', err);
-        process.exit(1);
-    }
-}
-
-main();
+// Import necessary libraries.
+// If you haven't installed them, run:
+// npm install googleapis fs readline dotenv @types/node
+import { google, Auth } from 'googleapis';
+import { promises as fs } from 'fs'; // For promise-based file operations (e.g., readFile, access, mkdir, unlink)
+import * as fsSync from 'fs'; // For synchronous file operations (e.g., readFileSync)
+import path from 'path';
+import readline from 'readline';
+// const crypto = require('crypto'); // Removed as it's not used for GUID generation here
+
+// Load configuration from loadConfig.js.
+// Since sendTestGmail.js is in 'test/' and loadConfig.js is in 'src/',
+// we need to go up one level (..) to the project root, then down into 'src/'.
+import config from '../src/loadConfig'; // Assuming loadConfig.js is now loadConfig.ts and exports default
+
+// --- Global Variables (Managed by main function and persistence) ---
+// Default sender email address from config. Overridden by persistence/param.
+let gmailUser: string = config.sendTest.defaultSender;
+// Default recipient email address from config. Overridden by persistence/param.
+let currentRecipientEmail: string = config.sendTest.defaultRecipient;
+// Persistent counter for emails sent.
+let sendCount: number = 0;
+
+// --- OAuth 2.0 Client Setup ---
+let oAuth2Client: Auth.OAuth2Client;
+
+/**
+ * Reads credentials from a file, then authorizes the client.
+ */
+async function authorize(): Promise<Auth.OAuth2Client> {
+    try {
+        // Use config.google.credentialsPath (e.g., "./credentials.json" from project root)
+        const credentialsContent = await fs.readFile(config.google.credentialsPath, 'utf8');
+        // Destructure only client_secret and client_id, as redirect_uris is not used directly here
+        const { client_secret, client_id /*, redirect_uris */ } =
+            JSON.parse(credentialsContent).installed;
+
+        oAuth2Client = new google.auth.OAuth2(
+            client_id,
+            client_secret,
+            config.google.redirectUri // Use redirectUri from config
+        );
+
+        // Check if we have previously stored tokens
+        // Use config.sendTest.tokenPath (e.g., "./data/sendtest_token.json" from project root)
+        if (await fileExists(config.sendTest.tokenPath)) {
+            // Check if token file exists
+            const token = await fs.readFile(config.sendTest.tokenPath, 'utf8'); // Read token file
+            oAuth2Client.setCredentials(JSON.parse(token));
+            console.log(`Using existing tokens for sender: ${gmailUser}.`);
+        } else {
+            // If no tokens, get new ones (first-time authorization)
+            await getNewToken(oAuth2Client);
+        }
+        return oAuth2Client;
+    } catch (err: unknown) {
+        const error = err as NodeJS.ErrnoException & { path?: string };
+        console.error('Error loading client secret file or authorizing:', error);
+        // Specific error message for missing credentials.json
+        if (error.code === 'ENOENT' && error.path === config.google.credentialsPath) {
+            console.error(
+                `CRITICAL ERROR: 'credentials.json' not found at the expected path: ${config.google.credentialsPath}`
+            );
+            console.error(
+                'Please ensure you have downloaded it from Google Cloud Console and placed it in the project root.'
+            );
+        }
+        throw err;
+    }
+}
+
+/**
+ * Get and store new token after prompting for user authorization.
+ * @param {google.auth.OAuth2} oAuth2Client The OAuth2 client to get token for.
+ */
+async function getNewToken(oAuth2Client: Auth.OAuth2Client): Promise<Auth.OAuth2Client> {
+    const authUrl = oAuth2Client.generateAuthUrl({
+        access_type: 'offline', // Request a refresh token
+        scope: config.sendTest.scopes, // Use sendTest specific scopes from config
+    });
+    console.log(`Authorize this app for sender "${gmailUser}" by visiting this URL:`);
+    console.log(authUrl);
+
+    const rl = readline.createInterface({
+        input: process.stdin,
+        output: process.stdout,
+    });
+
+    return new Promise((resolve, reject) => {
+        rl.question('Enter the code from that page here: ', async (code: string) => {
+            rl.close();
+            try {
+                const { tokens } = await oAuth2Client.getToken(code);
+                oAuth2Client.setCredentials(tokens);
+                // Store the tokens for future use
+                // Ensure parent directory exists before writing token file
+                await fs.mkdir(path.dirname(config.sendTest.tokenPath), { recursive: true });
+                await fs.writeFile(config.sendTest.tokenPath, JSON.stringify(tokens)); // Uses the resolved path from config
+                console.log(`Tokens stored to ${config.sendTest.tokenPath}`);
+                resolve(oAuth2Client);
+            } catch (err) {
+                console.error('Error retrieving access token', err);
+                reject(err);
+            }
+        });
+    });
+}
+
+/**
+ * Checks if a file exists asynchronously.
+ * @param {string} filePath The path to the file.
+ * @returns {Promise<boolean>} True if file exists, false otherwise.
+ */
+async function fileExists(filePath: string): Promise<boolean> {
+    try {
+        await fs.access(filePath);
+        return true;
+    } catch {
+        return false;
+    }
+}
+
+/**
+ * Reads the last sent email number from a file.
+ * @returns {Promise<number>} The last sent email number, or 0 if not found.
+ */
+async function readLastSentEmailNumber(): Promise<number> {
+    try {
+        if (await fileExists(config.sendTest.lastSentEmailNumberPath)) {
+            // Check if file exists
+            return parseInt(await fs.readFile(config.sendTest.lastSentEmailNumberPath, 'utf8'), 10); // Read file
+        }
+    } catch (err) {
+        console.error(
+            `Error reading last sent email number file (${config.sendTest.lastSentEmailNumberPath}):`,
+            err
+        );
+    }
+    return 0; // Default to 0 if file doesn't exist or error
+}
+
+/**
+ * Writes the last sent email number to a file.
+ * @param {number} number The number to write.
+ */
+async function writeLastSentEmailNumber(number: number): Promise<void> {
+    try {
+        // Ensure parent directory exists before writing
+        await fs.mkdir(path.dirname(config.sendTest.lastSentEmailNumberPath), { recursive: true });
+        await fs.writeFile(config.sendTest.lastSentEmailNumberPath, number.toString(), 'utf8');
+        console.log(
+            `Updated last sent email number to: ${number} in ${config.sendTest.lastSentEmailNumberPath}`
+        );
+    } catch (err) {
+        console.error(
+            `Error writing last sent email number file (${config.sendTest.lastSentEmailNumberPath}):`,
+            err
+        );
+    }
+}
+
+/**
+ * Reads the persistently stored sender email address.
+ * @returns {Promise<string|null>} The sender email, or null if not found.
+ */
+async function readSenderEmail(): Promise<string | null> {
+    try {
+        if (await fileExists(config.sendTest.senderEmailPath)) {
+            // Check if file exists
+            return (await fs.readFile(config.sendTest.senderEmailPath, 'utf8')).trim(); // Read file
+        }
+    } catch (err) {
+        console.error(`Error reading sender email file (${config.sendTest.senderEmailPath}):`, err);
+    }
+    return null;
+}
+
+/**
+ * Writes the sender email address to a file.
+ * @param {string} email The email address to write.
+ */
+async function writeSenderEmail(email: string): Promise<void> {
+    try {
+        // Ensure parent directory exists before writing
+        await fs.mkdir(path.dirname(config.sendTest.senderEmailPath), { recursive: true });
+        await fs.writeFile(config.sendTest.senderEmailPath, email, 'utf8');
+        console.log(`Sender email persisted to: ${config.sendTest.senderEmailPath}`);
+    } catch (err) {
+        console.error(`Error writing sender email file (${config.sendTest.senderEmailPath}):`, err);
+    }
+}
+
+/**
+ * Reads the persistently stored recipient email address.
+ * @returns {Promise<string|null>} The recipient email, or null if not found.
+ */
+async function readRecipientEmail(): Promise<string | null> {
+    try {
+        if (await fileExists(config.sendTest.recipientEmailPath)) {
+            // Check if file exists
+            return (await fs.readFile(config.sendTest.recipientEmailPath, 'utf8')).trim(); // Read file
+        }
+    } catch (err) {
+        console.error(
+            `Error reading recipient email file (${config.sendTest.recipientEmailPath}):`,
+            err
+        );
+    }
+    return null;
+}
+
+/**
+ * Writes the recipient email address to a file.
+ * @param {string} email The email address to write.
+ */
+async function writeRecipientEmail(email: string): Promise<void> {
+    try {
+        // Ensure parent directory exists before writing
+        await fs.mkdir(path.dirname(config.sendTest.recipientEmailPath), { recursive: true });
+        await fs.writeFile(config.sendTest.recipientEmailPath, email, 'utf8');
+        console.log(`Recipient email persisted to: ${config.sendTest.recipientEmailPath}`);
+    } catch (err) {
+        console.error(
+            `Error writing recipient email file (${config.sendTest.recipientEmailPath}):`,
+            err
+        );
+    }
+}
+
+/**
+ * Reads the persistent send count.
+ * @returns {Promise<number>} The persistent send count, or 0 if not found.
+ */
+async function readSendCount(): Promise<number> {
+    try {
+        if (await fileExists(config.sendTest.sendCountPath)) {
+            // Check if file exists
+            return parseInt(await fs.readFile(config.sendTest.sendCountPath, 'utf8'), 10); // Read file
+        }
+    } catch (err) {
+        console.error(`Error reading send count file (${config.sendTest.sendCountPath}):`, err);
+    }
+    return 0; // Default to 0 if file doesn't exist or error
+}
+
+/**
+ * Writes the persistent send count to a file.
+ * @param {number} count The count to write.
+ */
+async function writeSendCount(count: number): Promise<void> {
+    try {
+        // Ensure parent directory exists before writing
+        await fs.mkdir(path.dirname(config.sendTest.sendCountPath), { recursive: true });
+        await fs.writeFile(config.sendTest.sendCountPath, count.toString(), 'utf8');
+        console.log(`Send count persisted to: ${config.sendTest.sendCountPath}`);
+    } catch (err) {
+        console.error(`Error writing send count file (${config.sendTest.sendCountPath}):`, err);
+    }
+}
+
+/**
+ * Sends a test email using the Gmail API.
+ * @param {google.auth.OAuth2} auth An authorized OAuth2 client.
+ * @param {string|null} conversationId The GUID to include in the subject, or null.
+ * @param {number} attachCount The number of attachments to include.
+ * @param {string} recipientEmail The email address to send the email to.
+ */
+async function sendTestEmail(
+    auth: Auth.OAuth2Client,
+    conversationId: string | null,
+    attachCount: number,
+    recipientEmail: string
+): Promise<void> {
+    const gmail = google.gmail({ version: 'v1', auth });
+
+    let sequentialEmailNumber = await readLastSentEmailNumber();
+    sequentialEmailNumber++; // Increment for the new email
+    await writeLastSentEmailNumber(sequentialEmailNumber); // Persist the new number
+
+    const formattedSequentialNumber = sequentialEmailNumber.toString().padStart(4, '0');
+
+    // Construct subject line
+    let subject = `chatterbox`;
+    if (conversationId) {
+        subject += `:${conversationId}`;
+    }
+    subject += ` test title ${formattedSequentialNumber}`;
+
+    // Body text with requested details
+    let bodyText = `Body text ${formattedSequentialNumber}\r\n\r\n`;
+    bodyText += `Conversation ID: ${conversationId || 'null'}\r\n`;
+    bodyText += `Attachment count: ${attachCount}\r\n`; // Initial requested attach count
+
+    const actualAttachments: string[] = []; // To store names of successfully attached files for email body list
+
+    if (attachCount > 0) {
+        // Use config.app.testAttachmentsFolder (e.g., "./test/attachments" from project root)
+        try {
+            // Note: config.app.testAttachmentsFolder is the correct path from loadConfig.js
+            await fs.mkdir(config.sendTest.testAttachmentsFolder, { recursive: true }); // Ensure attachment folder exists
+        } catch (err) {
+            console.error(
+                `Error creating attachment folder: ${config.sendTest.testAttachmentsFolder}`,
+                err
+            );
+            attachCount = 0; // Set to 0 to skip attachment processing if folder fails
+        }
+
+        for (let i = 1; i <= attachCount; i++) {
+            const attachmentFilename = `attachment_${i}.txt`;
+            // Path to attachment file (relative to project root)
+            const attachmentFilePath = path.join(
+                config.sendTest.testAttachmentsFolder, // Use config.sendTest.testAttachmentsFolder
+                attachmentFilename
+            );
+            try {
+                // Check if file exists before trying to read it
+                if (await fileExists(attachmentFilePath)) {
+                    actualAttachments.push(attachmentFilename);
+                    // console.log(`Found attachment: ${attachmentFilename}`); // Removed for cleaner output
+                } else {
+                    console.warn(
+                        `Warning: Attachment file "${attachmentFilename}" not found at "${attachmentFilePath}". Skipping.`
+                    );
+                }
+            } catch (err: unknown) {
+                const error = err as Error;
+                console.warn(
+                    `Warning: Error checking attachment file "${attachmentFilename}":`,
+                    error.message
+                );
+            }
+        }
+    }
+
+    bodyText += `Attachments: ${actualAttachments.length > 0 ? actualAttachments.join(', ') : '<none>'}\r\n`;
+
+    const emailHeaders: string[] = [
+        `To: ${recipientEmail}`, // Use the passed recipient email
+        `From: ${gmailUser}`, // Use the global sender email
+        `Subject: ${subject}`,
+        `Reply-To: ${gmailUser}`,
+        'MIME-Version: 1.0',
+    ];
+
+    const rawEmailContent: string[] = [];
+    const boundary = `----=_Part_${Date.now()}_${Math.random().toString(36).substring(2, 15)}`;
+
+    if (actualAttachments.length > 0) {
+        emailHeaders.push(`Content-Type: multipart/mixed; boundary="${boundary}"`);
+        rawEmailContent.push(...emailHeaders);
+        rawEmailContent.push(''); // Empty line after headers for multipart
+
+        // Add the plain text body part
+        rawEmailContent.push(`--${boundary}`);
+        rawEmailContent.push('Content-Type: text/plain; charset="UTF-8"');
+        rawEmailContent.push('Content-Transfer-Encoding: base64');
+        rawEmailContent.push('');
+        rawEmailContent.push(Buffer.from(bodyText).toString('base64'));
+        rawEmailContent.push('');
+
+        // Add each attachment part
+        for (const filename of actualAttachments) {
+            // Path to attachment file (relative to project root)
+            const attachmentFilePath = path.join(config.sendTest.testAttachmentsFolder, filename); // Use config.sendTest.testAttachmentsFolder
+            try {
+                // Read file synchronously here for simpler assembly of raw email.
+                // For very large attachments, consider streaming or a more complex buffer management.
+                const attachmentData = fsSync.readFileSync(attachmentFilePath); // Use synchronous read here for simpler assembly
+                const attachmentBase64 = attachmentData.toString('base64');
+
+                rawEmailContent.push(`--${boundary}`);
+                rawEmailContent.push(`Content-Type: application/octet-stream; name="${filename}"`);
+                rawEmailContent.push(`Content-Disposition: attachment; filename="${filename}"`);
+                rawEmailContent.push('Content-Transfer-Encoding: base64');
+                rawEmailContent.push('');
+                rawEmailContent.push(attachmentBase64);
+                rawEmailContent.push('');
+                console.log(`Attached file: ${filename}`);
+            } catch (err: unknown) {
+                const error = err as Error;
+                console.error(`Error reading or attaching file "${filename}":`, error.message);
+            }
+        }
+        rawEmailContent.push(`--${boundary}--`); // Closing boundary
+    } else {
+        // No attachments, just a simple plain text email
+        emailHeaders.push('Content-Type: text/plain; charset="UTF-8"');
+        emailHeaders.push('Content-Transfer-Encoding: base64');
+        rawEmailContent.push(...emailHeaders);
+        rawEmailContent.push(''); // Empty line after headers
+        rawEmailContent.push(Buffer.from(bodyText).toString('base64'));
+    }
+
+    const rawEmail = rawEmailContent.join('\n');
+    const encodedMessage = Buffer.from(rawEmail)
+        .toString('base64')
+        .replace(/\+/g, '-')
+        .replace(/\//g, '_')
+        .replace(/=+$/, '');
+
+    try {
+        const response = await gmail.users.messages.send({
+            userId: gmailUser, // Use the global sender email (gmailUser)
+            requestBody: {
+                raw: encodedMessage,
+            },
+        });
+        console.log(`Test email sent successfully! Message ID: ${response.data.id}`);
+        console.log(`Subject: "${subject}"`);
+        console.log(`Body (summary): "${bodyText.split('\r\n')[0]}..."`); // Show first line of body
+        if (actualAttachments.length > 0) {
+            console.log(`Attached ${actualAttachments.length} files.`);
+        } else {
+            console.log('No attachments sent.');
+        }
+    } catch (sendErr: unknown) {
+        const error = sendErr as NodeJS.ErrnoException & { code?: number };
+        console.error('Error sending test email:', error.message);
+        if (error.code === 401) {
+            console.error(
+                'Authentication failed. Ensure your tokens are valid and have `gmail.send` scope.'
+            );
+            console.error(
+                `Please verify that ${config.sendTest.tokenPath} exists and is valid. You might need to delete it and re-authorize.`
+            );
+        }
+    }
+}
+
+// --- Main execution ---
+async function main(): Promise<void> {
+    // Parse command-line arguments
+    const args: string[] = process.argv.slice(2);
+    const scriptName = path.basename(process.argv[1]);
+
+    // Function to display help message
+    const showHelp = (): void => {
+        console.log(`\nUsage: node ${scriptName} [options]`);
+        console.log('\nOptions:');
+        console.log('    --help, --?             Display this help message and exit.');
+        console.log(
+            '    --clean                 Reset sequential email numbering to 0000 and clear persisted sender/recipient. Deletes related files. Requires re-authorization.'
+        );
+        console.log(
+            '    --listids               List existing conversation IDs and generate sample commands.'
+        );
+        console.log(
+            '    --id <guid>             Specify a conversation ID (GUID) to include in the subject.'
+        );
+        console.log(
+            '    --attach <int>          Number of attachments to include (e.g., 0, 1, 2, 3...).'
+        );
+        console.log(
+            `    --sender <address>      Specify the sender email address. Default: ${config.sendTest.defaultSender}. Changes trigger automatic re-authorization.`
+        );
+        console.log(
+            `    --to <address>          Specify the recipient email address. Default: ${config.sendTest.defaultRecipient}.`
+        );
+        console.log('\nExamples:');
+        console.log(`    node ${scriptName}`);
+        console.log(`    node ${scriptName} --id 123e4567-e89b-12d3-a456-426614174000`);
+        console.log(`    node ${scriptName} --attach 2`);
+        console.log(`    node ${scriptName} --clean`);
+        console.log(`    node ${scriptName} --listids`);
+        console.log(
+            `    node ${scriptName} --sender test@example.com --to destination@example.com --attach 1`
+        );
+        process.exit(0);
+    };
+
+    // Check for help flag first
+    if (args.includes('--help') || args.includes('--?')) {
+        showHelp();
+    }
+
+    // Handle --listids flag (requires access to INTERACTIONS_BASE_FOLDER which is in config)
+    if (args.includes('--listids')) {
+        console.log(`\nListing conversation folders in: ${config.app.interactionsBaseFolder}`);
+        try {
+            const conversationDirs = await fs.readdir(config.app.interactionsBaseFolder, {
+                withFileTypes: true,
+            });
+            let foundFolders = false;
+
+            for (const dirent of conversationDirs) {
+                if (dirent.isDirectory()) {
+                    foundFolders = true;
+                    const listedConversationId = dirent.name; // Declare with a new variable name
+                    const conversationPath = path.join(
+                        config.app.interactionsBaseFolder,
+                        listedConversationId // Use the declared variable
+                    );
+                    let subfolderCount = 0;
+
+                    try {
+                        const subfolders = await fs.readdir(conversationPath, {
+                            withFileTypes: true,
+                        });
+                        subfolderCount = subfolders.filter(
+                            (subDirent) => subDirent.isDirectory() && /^\d{3}$/.test(subDirent.name)
+                        ).length;
+                    } catch (readSubDirErr: unknown) {
+                        // Ignore error if subfolder cannot be read (e.g., permissions)
+                        const error = readSubDirErr as Error;
+                        console.warn(
+                            `    Warning: Could not read subfolders for ${listedConversationId}: ${error.message}`
+                        );
+                    }
+                    console.log(
+                        `conversationId: ${listedConversationId}, sub-folder count=[${subfolderCount}], command= node ${scriptName} --id ${listedConversationId} --attach 0`
+                    );
+                }
+            }
+            if (!foundFolders) {
+                console.log('No conversation folders found.');
+            }
+        } catch (err: unknown) {
+            const error = err as NodeJS.ErrnoException;
+            if (error.code === 'ENOENT') {
+                console.log(
+                    `Interactions folder (${config.app.interactionsBaseFolder}) not found. No conversation folders to list.`
+                );
+            } else {
+                console.error('Error listing conversation folders:', error.message);
+            }
+        }
+        process.exit(0); // Exit after listing
+    }
+
+    // Handle --clean flag
+    if (args.includes('--clean')) {
+        console.log('Detected --clean flag. Deleting persistence files...');
+        try {
+            if (await fileExists(config.sendTest.lastSentEmailNumberPath)) {
+                await fs.unlink(config.sendTest.lastSentEmailNumberPath);
+                console.log(
+                    `Deleted ${config.sendTest.lastSentEmailNumberPath}. Sequential numbering will restart at 0001.`
+                );
+            }
+            if (await fileExists(config.sendTest.tokenPath)) {
+                await fs.unlink(config.sendTest.tokenPath);
+                console.log(
+                    `Deleted ${config.sendTest.tokenPath}. Re-authorization will be required.`
+                );
+            }
+            if (await fileExists(config.sendTest.senderEmailPath)) {
+                await fs.unlink(config.sendTest.senderEmailPath);
+                console.log(
+                    `Deleted ${config.sendTest.senderEmailPath}. Sender will revert to default or --sender value.`
+                );
+            }
+            if (await fileExists(config.sendTest.recipientEmailPath)) {
+                await fs.unlink(config.sendTest.recipientEmailPath);
+                console.log(
+                    `Deleted ${config.sendTest.recipientEmailPath}. Recipient will revert to default or --to value.`
+                );
+            }
+            if (await fileExists(config.sendTest.sendCountPath)) {
+                await fs.unlink(config.sendTest.sendCountPath);
+                console.log(
+                    `Deleted ${config.sendTest.sendCountPath}. Send count will restart at 0.`
+                );
+            }
+        } catch (err) {
+            console.error('Error during clean operation:', err);
+            process.exit(1);
+        }
+        process.exit(0); // Exit after cleaning
+    }
+
+    // Initialize these based on defaults from config, they will be overridden by persistence/params
+    // gmailUser and currentRecipientEmail are already global and initialized from config at top
+
+    // --- Persistence and Parameter Handling for Sender, Recipient, and Send Count ---
+
+    // Read persisted sender email first
+    const persistedSender = await readSenderEmail();
+    if (persistedSender) {
+        gmailUser = persistedSender; // Update global gmailUser
+    }
+
+    // Parse --sender parameter
+    let forceReauthorization = false;
+    const senderFlagIndex = args.indexOf('--sender');
+    if (senderFlagIndex > -1 && args[senderFlagIndex + 1]) {
+        const newSender = args[senderFlagIndex + 1].toLowerCase();
+        if (newSender !== gmailUser) {
+            // Check if new sender is different from current/persisted
+            console.log(
+                `Sender email changed from "${gmailUser}" to "${newSender}". This requires re-authorization.`
+            );
+            gmailUser = newSender; // Update global gmailUser
+            forceReauthorization = true;
+        }
+    }
+    await writeSenderEmail(gmailUser); // Persist the final sender email
+
+    // Read persisted recipient email
+    const persistedRecipient = await readRecipientEmail();
+    if (persistedRecipient) {
+        currentRecipientEmail = persistedRecipient; // Update global currentRecipientEmail
+    }
+
+    // Parse --to parameter
+    const toFlagIndex = args.indexOf('--to');
+    if (toFlagIndex > -1 && args[toFlagIndex + 1]) {
+        currentRecipientEmail = args[toFlagIndex + 1].toLowerCase(); // Update global currentRecipientEmail
+    }
+    await writeRecipientEmail(currentRecipientEmail); // Persist the final recipient email
+
+    // Read persistent send count
+    sendCount = await readSendCount();
+    sendCount++; // Increment for this run
+    await writeSendCount(sendCount); // Persist the new count
+
+    // --- Logging initial parameters and counts ---
+    console.log(`FROM: ${gmailUser}`);
+    console.log(`TO: ${currentRecipientEmail}`);
+    console.log(`Send Count: ${sendCount}`);
+
+    // Declare conversationId and attachCount here, before they are used.
+    let conversationId: string | null = null; // Initialize to null
+    let attachCount: number = 0; // Initialize to 0
+
+    // Parse --id
+    const idFlagIndex = args.indexOf('--id');
+    if (idFlagIndex > -1 && args[idFlagIndex + 1]) {
+        conversationId = args[idFlagIndex + 1];
+        // Basic validation for GUID format (optional but good practice)
+        if (
+            !/^[0-9a-fA-F]{8}-[0-9a-fA-F]{4}-[0-9a-fA-F]{4}-[0-9a-fA-F]{4}-[0-9a-fA-F]{12}$/.test(
+                conversationId
+            )
+        ) {
+            console.warn(
+                `Warning: Provided --id "${conversationId}" does not appear to be a standard GUID format.`
+            );
+        }
+    } else {
+        conversationId = null; // Ensure it's explicitly null if no --id
+    }
+
+    // Parse --attach
+    const attachFlagIndex = args.indexOf('--attach');
+    if (attachFlagIndex > -1 && args[attachFlagIndex + 1]) {
+        const value = parseInt(args[attachFlagIndex + 1], 10);
+        if (!isNaN(value) && value >= 0) {
+            // Allow 0 attachments
+            attachCount = value;
+        } else {
+            console.warn(
+                `Invalid --attach value: ${args[attachFlagIndex + 1]}. No attachments will be included.`
+            );
+        }
+    }
+
+    console.log(`--attach count: ${attachCount}`);
+
+    // If sender email changed, force re-authorization by deleting token
+    if (forceReauthorization) {
+        console.log(
+            'Deleting sendtest_token.json due to sender email change. Re-authorization required.'
+        );
+        try {
+            if (await fileExists(config.sendTest.tokenPath)) {
+                // Use config path
+                await fs.unlink(config.sendTest.tokenPath);
+            }
+        } catch (err) {
+            console.error('Error deleting token.json:', err);
+        }
+    }
+
+    try {
+        const authClient = await authorize();
+        await sendTestEmail(authClient, conversationId, attachCount, currentRecipientEmail);
+    } catch (err) {
+        console.error('Failed to send test email:', err);
+        process.exit(1);
+    }
+}
+
+main();